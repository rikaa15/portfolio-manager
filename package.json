--- conflicted
+++ resolved
@@ -28,11 +28,8 @@
     "@uniswap/sdk-core": "^7.7.2",
     "@uniswap/v3-periphery": "^1.4.4",
     "@uniswap/v3-sdk": "^3.25.2",
-<<<<<<< HEAD
     "dotenv": "^16.5.0",
-=======
     "axios": "^1.9.0",
->>>>>>> 21cf3589
     "ethers": "^6.14.3",
     "joi": "^17.13.3",
     "node-fetch": "^2.7.0",
