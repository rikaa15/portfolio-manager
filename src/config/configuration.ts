--- conflicted
+++ resolved
@@ -10,17 +10,14 @@
       uniswapPositionManager: string;
     };
   };
-<<<<<<< HEAD
   sepolia: {
     rpcUrl: string;
     privateKey: string;
     contracts: {
       uniswapPositionManager: string;
     };
-=======
   hyperliquid: {
     privateKey: string;
->>>>>>> 48dfe05b
   };
 }
 
@@ -41,11 +38,7 @@
       uniswapPositionManager: '0x1238536071E1c677A632429e3655c799b22cDA52',
     },
   },
-<<<<<<< HEAD
-});
-=======
   hyperliquid: {
     privateKey: process.env.HL_KEY || '',
   },
-}); 
->>>>>>> 48dfe05b
+}); 